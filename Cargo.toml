[package]
name = "proguard"
version = "5.5.0"
authors = ["Sentry <oss@sentry.io>"]
keywords = ["proguard", "retrace", "android", "r8"]
description = "Basic proguard mapping file handling for Rust"
repository = "https://github.com/getsentry/rust-proguard"
homepage = "https://sentry.io/welcome/"
license = "BSD-3-Clause"
readme = "README.md"
edition = "2021"

[features]
uuid = ["dep:uuid"]

[dependencies]
<<<<<<< HEAD
lazy_static = { version = "1.4.0", optional = true }
serde = { version = "1.0.219", features = ["derive"] }
serde_json = "1.0.140"
=======
>>>>>>> 8a1f7178
thiserror = "1.0.61"
uuid = { version = "1.0.0", features = ["v5"], optional = true }
watto = { version = "0.1.0", features = ["writer", "strings"] }

[dev-dependencies]
criterion = "0.4"

[[bench]]
name = "proguard_parsing"
harness = false

[[bench]]
name = "proguard_mapping"
harness = false<|MERGE_RESOLUTION|>--- conflicted
+++ resolved
@@ -14,12 +14,8 @@
 uuid = ["dep:uuid"]
 
 [dependencies]
-<<<<<<< HEAD
-lazy_static = { version = "1.4.0", optional = true }
 serde = { version = "1.0.219", features = ["derive"] }
 serde_json = "1.0.140"
-=======
->>>>>>> 8a1f7178
 thiserror = "1.0.61"
 uuid = { version = "1.0.0", features = ["v5"], optional = true }
 watto = { version = "0.1.0", features = ["writer", "strings"] }
