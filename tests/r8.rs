--- conflicted
+++ resolved
@@ -10,11 +10,8 @@
     include_bytes!("res/mapping-r8-symbolicated_file_names.txt");
 static MAPPING_OUTLINE: &[u8] = include_bytes!("res/mapping-outline.txt");
 static MAPPING_OUTLINE_COMPLEX: &[u8] = include_bytes!("res/mapping-outline-complex.txt");
-<<<<<<< HEAD
 static MAPPING_REWRITE_COMPLEX: &str = include_str!("res/mapping-rewrite-complex.txt");
-=======
 static MAPPING_ZERO_LINE_INFO: &[u8] = include_bytes!("res/mapping-zero-line-info.txt");
->>>>>>> ce85efb3
 
 static MAPPING_WIN_R8: LazyLock<Vec<u8>> = LazyLock::new(|| {
     MAPPING_R8
@@ -337,7 +334,6 @@
 }
 
 #[test]
-<<<<<<< HEAD
 fn rewrite_frame_complex_stacktrace() {
     let mapper = ProguardMapper::from(MAPPING_REWRITE_COMPLEX);
 
@@ -423,7 +419,6 @@
     assert_eq!(cause_frames[1].class(), "com.example.flow.UiBridge");
     assert_eq!(cause_frames[1].method(), "render");
     assert_eq!(cause_frames[1].line(), 200);
-=======
 fn test_remap_zero_line_info() {
     let mapping = ProguardMapping::new(MAPPING_ZERO_LINE_INFO);
 
@@ -563,5 +558,4 @@
     // Should map to line 70 (from the 1:4: mapping), not line 68 (from the 0:0: mapping)
     assert_eq!(remapped_frame.line(), 70);
     assert_eq!(mapped.next(), None);
->>>>>>> ce85efb3
 }